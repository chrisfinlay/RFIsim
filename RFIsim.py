import h5py
import numpy as np
import matplotlib.pyplot as plt
from matplotlib.colors import LogNorm

import montblanc
from montblanc.impl.rime.tensorflow.sources import SourceProvider, FitsBeamSourceProvider
from montblanc.impl.rime.tensorflow.sinks import SinkProvider
import montblanc.util as mbu

import os
os.environ["CUDA_VISIBLE_DEVICES"]="0"

# Internal imports
from utils.uv_sim.uvgen import UVCreate
from utils.sat_sim.sim_sat_paths import get_lm_tracks

######## Source Provider #########################################################################################

class CustomSourceProvider(SourceProvider):
    """
    Supplies data to montblanc via data source methods,
    which have the following signature.

    .. code-block:: python

        def point_lm(self, context)
            ...
    """
    def name(self):
        """ Name of Source Provider """
        return self.__class__.__name__

    def updated_dimensions(self):
        """ Inform montblanc about dimension sizes """
        return [("ntime", ntime),          # Timesteps
                ("nchan", nchan),          # Channels
                ("na", na),                # Antenna
                ("nbl", na*(na-1)/2), # Baselines
                ("npsrc", len(lm_coords))]      # Number of point sources

    def point_lm(self, context):
        """ Supply point source lm coordinates to montblanc """

        # Shape (npsrc, 2)
        (ls, us), _ = context.array_extents(context.name)

        return np.asarray(lm_coords[ls:us], dtype=context.dtype)

    def point_stokes(self, context):
        (lp, up), (lt, ut), (lc, uc) = context.dim_extents('npsrc', 'ntime', 'nchan')
        # (npsrc, ntime, nchan, 4)

        return spectra

    def direction_independent_effects(self, context):
        # (ntime, na, nchan, npol)
        (lt, ut), (la, ua), (lc, uc), (lpol, upol) = context.dim_extents('ntime', 'na', 'nchan', 'npol')

        return bandpass

#     def observed_vis

#     def model_vis(self, context):
#         if self.noise != 0:
#             n = np.random.randn(*context.shape) * self.noise + np.random.randn(*context.shape) * self.noise * 1j
#         else:
#             n = np.zeros(shape=context.shape, dtype=context.dtype)
#         return n

    def uvw(self, context):
        """ Supply UVW antenna coordinates to montblanc """

        # Shape (ntime, na, 3)
        (lt, ut), (la, ua), (l, u) = context.array_extents(context.name)

        idx = np.arange(i*2016, (i+1)*2016)
        auvw = mbu.antenna_uvw(UVW[idx], A1, A2, np.array([2016,]), nr_of_antenna=na)

        return auvw

######### Sink Provider #################################################################################################

class CustomSinkProvider(SinkProvider):
    """
    Receives data from montblanc via data sink methods,
    which have the following signature

    .. code-block:: python

        def model_vis(self, context):
            print context. data
    """
    def name(self):
        """ Name of the Sink Provider """
        return self.__class__.__name__

    def model_vis(self, context):
        """ Receive model visibilities from Montblanc in `context.data` """
        vis[i] = context.data
#         try:
#             vis = np.load("vis.npy")
#             vis = np.concatenate((vis, context.data), axis=0)
#             np.save("vis.npy", vis)
#         except:
#             np.save("vis.npy", context.data)


########## Configuration ############################################################################################################

# Configure montblanc solver with a memory budget of 6GB
# and set it to double precision floating point accuracy

slvr_cfg = montblanc.rime_solver_cfg(mem_budget=6*1024*1024*1024,
                                     dtype='double')

########## Run Simulation ######################################################################################################################

# Set number of channels and antennas

ntime = 1
nchan = 4096
na = 64

# Define target, track length and integration time

target_ra = 21.4439
target_dec = -30.713199999999997
<<<<<<< HEAD
#target_ra, target_dec = 0., 0.
=======
# target_ra, target_dec = 0., 0.
>>>>>>> 0397e076
tracking_hours = 0.1
integration_secs = 8
obs_date = '2018/11/07'

# Create UV tracks

direction = 'J2000,'+str(target_ra)+'deg,'+str(target_dec)+'deg'
uv = UVCreate(antennas='utils/uv_sim/MeerKAT.enu.txt', direction=direction, tel='meerkat', coord_sys='enu')
ha = -tracking_hours/2, tracking_hours/2
transit, UVW = uv.itrf2uvw(h0=ha, dtime=integration_secs/3600., date=obs_date)

# Get antenna baseline pairings

nant = 64
A1, A2 = np.empty(nant*(nant-1)/2, dtype=np.int32), np.empty(nant*(nant-1)/2, dtype=np.int32)
k = 0
for i in range(nant):
    for j in range(i+1,nant):
        A1[k] = i
        A2[k] = j
        k += 1

# Get lm tracks of satellites
# lm shape (time_steps, vis_sats, 2)
lm = get_lm_tracks(target_ra, target_dec, transit, tracking_hours, integration_secs)
time_steps, n_sats = lm.shape[:2]

astro_lm = np.array([
                    [0.0, 0.0],
                    # [0.1, 0.0]
                    ])[None,:,:]*np.ones((time_steps, 1, 1))

all_lm = np.concatenate((astro_lm, lm), axis=1)

# Create frequency spectrum array
np.random.seed(123)

spectra = np.load('utils/sat_sim/sat_spectra/Satellite_Frequency_Spectra.npy')
perm = np.random.permutation(len(spectra))
spectra[perm] = spectra

n_spectra, channels = spectra.shape
n_srcs = 1
wraps = n_sats/n_spectra+1
wrapped_spectra = np.array([spectra for i in range(wraps)]).reshape(-1, channels)
sat_spectrum = wrapped_spectra[:n_sats]
sat_spectrum *= (1e5*np.random.rand(n_sats)+1e4)[:,None]

source_spectrogram = np.zeros((n_sats+n_srcs, 1, nchan, 1))
freq_starts = np.random.randint(0, nchan-channels, size=n_sats)
freq_ends = freq_starts + channels
for i in range(n_sats):
    source_spectrogram[n_srcs+i, 0, freq_starts[i]:freq_ends[i], 0] = sat_spectrum[i]
############################## To be changed to accomodate arbitrary satellite numbers ########################################################################################

freqs = np.linspace(800, 1800, 4096)
source_spec = (freqs[-1]/freqs)**0.667
source_spectrogram[0,:,:,0] = 2*np.ones((1, 1))*source_spec[None,:]

###################################################################################################################################

bandpass = np.load('utils/bandpass/MeerKAT_Bandpass_HH-HV-VH-VV.npy').astype(np.complex128)
FITSfiles = 'utils/beam_sim/beams/FAKE_$(corr)_$(reim).fits'

# Set file name to save data to

save_file = 'ra=' + str(target_ra) + '_dec=' + str(target_dec) + '_int_secs=' + \
            str(integration_secs) + '_track-time=' + str(round(tracking_hours, 1)) + 'hrs_nants=' + \
            str(nant) + '_nchan=' + str(nchan) + '.h5'


# Need to change the number of sources variably
with h5py.File(save_file, 'a') as fp:
    fp['/input/lm'] = np.concatenate((np.ones((len(lm), 1, 2))*astro_lm, lm), axis=1)
    fp['/input/UVW'] = UVW
    fp['/input/A1'] = A1
    fp['/input/A2'] = A2
    fp['/input/bandpass'] = bandpass

# Stokes parameters (I, Q, U, V)
stokes_sats = np.random.randint(1, 4, size=n_sats)
signs = (-1)**np.random.randint(0, 2, size=n_sats)
lm_stokes_sats = np.zeros((n_sats, 4))
lm_stokes_sats[:, 0] = 1.0
for i in range(n_sats):
    lm_stokes_sats[i, stokes_sats[i]] = signs[i]

stokes_srcs = np.array([
                        [1.0, 0.0, 0.0, 0.0],
                        # [1.0, 0.0, 0.0, 0.0]
                        ])

lm_stokes = np.concatenate((stokes_srcs, lm_stokes_sats), axis=0)
#
# lm_stokes = [(1.0, 0.0, 0.0, 0.0),
#              (1.0, 1.0, 0.0, 0.0),
#              (1.0, 0.0, 1.0, 0.0),
#             ]

# Save input spectra
s = np.asarray(lm_stokes, dtype=np.float64)[:,None,None,:]
spectra = s*source_spectrogram

with h5py.File(save_file, 'a') as fp:
    fp['/input/spectra'] = spectra

# Save input bandpasses
np.random.seed(123)
antenna_gains_auto = 200*np.random.rand(na) + 50
antenna_gains_cross = 70*np.random.rand(na) + 10

bandpass[:,:,:,[0,3]] *= antenna_gains_auto[None, :, None, None]
bandpass[:,:,:,[1,2]] *= antenna_gains_cross[None, :, None, None]

with h5py.File(save_file, 'a') as fp:
    fp['/input/auto_pol_gains'] = antenna_gains_auto
    fp['/input/cross_pol_gains'] = antenna_gains_cross

# Run simulation twice - once with RFI and once without

for j in range(2):

    vis = np.zeros(shape=(len(lm), na*(na-1)/2, nchan, 4), dtype=np.complex128)

    if j==1:
        spectra = (spectra[0])[None, :, :, :]
        lm_stokes = [lm_stokes[0]]


    for i in range(len(lm)):
        # LM coordinates
        if j==0:
            lm_coords = all_lm[i]
        else:
            lm_coords = all_lm[0, :n_srcs, :]

        # Create montblanc solver
        with montblanc.rime_solver(slvr_cfg) as slvr:

    #         ms_mgr = MeasurementSetManager('MeerKAT_data/AP_Lib_0.ms', slvr_cfg)

            # Create Customer Source and Sink Providers
            source_provs = [CustomSourceProvider(),
                            FitsBeamSourceProvider(FITSfiles)
                           ]
            sink_provs = [CustomSinkProvider()]

            # Call solver, supplying source and sink providers
            slvr.solve(source_providers=source_provs,
                    sink_providers=sink_provs)

    # Save output
    if j==0:
        with h5py.File(save_file, 'a') as fp:
            fp['/output/vis_dirty'] = vis

    else:
        with h5py.File(save_file, 'a') as fp:
            fp['/output/vis_clean'] = vis<|MERGE_RESOLUTION|>--- conflicted
+++ resolved
@@ -126,11 +126,7 @@
 
 target_ra = 21.4439
 target_dec = -30.713199999999997
-<<<<<<< HEAD
-#target_ra, target_dec = 0., 0.
-=======
 # target_ra, target_dec = 0., 0.
->>>>>>> 0397e076
 tracking_hours = 0.1
 integration_secs = 8
 obs_date = '2018/11/07'
